--- conflicted
+++ resolved
@@ -2240,23 +2240,13 @@
       heartbeatInterval: chronos.milliseconds(700),
       historyLength: 6,
       historyGossip: 3,
-<<<<<<< HEAD
-      fanoutTTL: 60.seconds,
-      seenTTL: 385.seconds,
+      fanoutTTL: chronos.seconds(60),
+      seenTTL: chronos.seconds(385),
       gossipThreshold: -40,
       publishThreshold: -80,
       graylistThreshold: -160, # also disconnect threshold
-      opportunisticGraftThreshold: 1,
-      decayInterval: 12.seconds, #TODO this is not used in libp2p
-=======
-      fanoutTTL: chronos.seconds(60),
-      seenTTL: chronos.seconds(385),
-      gossipThreshold: -4000,
-      publishThreshold: -8000,
-      graylistThreshold: -16000, # also disconnect threshold
       opportunisticGraftThreshold: 0,
       decayInterval: chronos.seconds(12),
->>>>>>> 776f0921
       decayToZero: 0.01,
       retainScore: chronos.seconds(385),
       appSpecificWeight: 0.0,
@@ -2406,7 +2396,7 @@
         endValue = firstMessageCap - 1,
         timeToEndValue = shouldBeFirstEvery,
         heartbeatPeriod)
- 
+
     # Start to remove up to 30 points when peer send less
     # than half message than expected
     shouldSendAtLeastPerPeriod = expectedMessagesPerPeriod / 2
