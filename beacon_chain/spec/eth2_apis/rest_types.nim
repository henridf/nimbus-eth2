# beacon_chain
# Copyright (c) 2018-2022 Status Research & Development GmbH
# Licensed and distributed under either of
#   * MIT license (license terms in the root directory or at https://opensource.org/licenses/MIT).
#   * Apache v2 license (license terms in the root directory or at https://www.apache.org/licenses/LICENSE-2.0).
# at your option. This file may not be copied, modified, or distributed except according to those terms.

# Types used by both client and server in the common REST API:
# https://ethereum.github.io/eth2.0-APIs/#/
# Be mindful that changing these changes the serialization and deserialization
# in the API which may lead to incompatibilities between clients - tread
# carefully!

when (NimMajor, NimMinor) < (1, 4):
  {.push raises: [Defect].}
else:
  {.push raises: [].}

import
  std/json,
  stew/base10, web3/ethtypes,
  ".."/forks,
  ".."/datatypes/[phase0, altair, bellatrix, eip4844],
  ".."/mev/bellatrix_mev

from ".."/datatypes/capella import BeaconBlockBody

export forks, phase0, altair, bellatrix, capella, bellatrix_mev

const
  # https://github.com/ethereum/eth2.0-APIs/blob/master/apis/beacon/states/validator_balances.yaml#L17
  # https://github.com/ethereum/eth2.0-APIs/blob/master/apis/beacon/states/validators.yaml#L17
  MaximumValidatorIds* = 16384

const
  preferSSZ* = "application/octet-stream,application/json;q=0.9"

type
  EventTopic* {.pure.} = enum
    Head, Block, Attestation, VoluntaryExit, FinalizedCheckpoint, ChainReorg,
    ContributionAndProof, LightClientFinalityUpdate, LightClientOptimisticUpdate

  EventTopics* = set[EventTopic]

  RestValidatorIndex* = distinct uint64

  ValidatorQueryKind* {.pure.} = enum
    Index, Key

  ValidatorIdent* = object
    case kind*: ValidatorQueryKind
    of ValidatorQueryKind.Index:
      index*: RestValidatorIndex
    of ValidatorQueryKind.Key:
      key*: ValidatorPubKey

  ValidatorFilterKind* {.pure.} = enum
    PendingInitialized, PendingQueued,
    ActiveOngoing, ActiveExiting, ActiveSlashed,
    ExitedUnslashed, ExitedSlashed,
    WithdrawalPossible, WithdrawalDone

  ValidatorFilter* = set[ValidatorFilterKind]

  StateQueryKind* {.pure.} = enum
    Slot, Root, Named

  StateIdentType* {.pure.} = enum
    Head, Genesis, Finalized, Justified

  StateIdent* = object
    case kind*: StateQueryKind
    of StateQueryKind.Slot:
      slot*: Slot
    of StateQueryKind.Root:
      root*: Eth2Digest
    of StateQueryKind.Named:
      value*: StateIdentType

  BlockQueryKind* {.pure.} = enum
    Slot, Root, Named
  BlockIdentType* {.pure.} = enum
    Head, Genesis, Finalized

  BlockIdent* = object
    case kind*: BlockQueryKind
    of BlockQueryKind.Slot:
      slot*: Slot
    of BlockQueryKind.Root:
      root*: Eth2Digest
    of BlockQueryKind.Named:
      value*: BlockIdentType

  PeerStateKind* {.pure.} = enum
    Disconnected, Connecting, Connected, Disconnecting

  PeerDirectKind* {.pure.} = enum
    Inbound, Outbound

  RestAttesterDuty* = object
    pubkey*: ValidatorPubKey
    validator_index*: ValidatorIndex
    committee_index*: CommitteeIndex
    committee_length*: uint64
    committees_at_slot*: uint64
    validator_committee_index*: uint64
    slot*: Slot

  RestProposerDuty* = object
    pubkey*: ValidatorPubKey
    validator_index*: ValidatorIndex
    slot*: Slot

  RestSyncCommitteeDuty* = object
    pubkey*: ValidatorPubKey
    validator_index*: ValidatorIndex
    validator_sync_committee_indices*: seq[IndexInSyncCommittee]

  RestSyncCommitteeMessage* = object
    slot*: Slot
    beacon_block_root*: Eth2Digest
    validator_index*: uint64
    signature*: ValidatorSig

  RestSyncCommitteeContribution* = object
    slot*: Slot
    beacon_block_root*: Eth2Digest
    subcommittee_index*: uint64
    aggregation_bits*: SyncCommitteeAggregationBits
    signature*: ValidatorSig

  RestContributionAndProof* = object
    aggregator_index*: uint64
    selection_proof*: ValidatorSig
    contribution*: RestSyncCommitteeContribution

  RestSignedContributionAndProof* = object
    message*: RestContributionAndProof
    signature*: ValidatorSig

  RestCommitteeSubscription* = object
    validator_index*: ValidatorIndex
    committee_index*: CommitteeIndex
    committees_at_slot*: uint64
    slot*: Slot
    is_aggregator*: bool

  RestSyncCommitteeSubscription* = object
    validator_index*: ValidatorIndex
    sync_committee_indices*: seq[IndexInSyncCommittee]
    until_epoch*: Epoch

  RestBeaconStatesFinalityCheckpoints* = object
    previous_justified*: Checkpoint
    current_justified*: Checkpoint
    finalized*: Checkpoint

  RestGenesis* = object
    genesis_time*: uint64
    genesis_validators_root*: Eth2Digest
    genesis_fork_version*: Version

  RestValidatorBalance* = object
    index*: ValidatorIndex
    balance*: string

  RestBeaconStatesCommittees* = object
    index*: CommitteeIndex
    slot*: Slot
    validators*: seq[ValidatorIndex]

  RestErrorMessage* = object
    ## https://github.com/ethereum/beacon-APIs/blob/v2.3.0/types/http.yaml#L86
    code*: int
    message*: string
    stacktraces*: Option[seq[string]]

  RestIndexedErrorMessage* = object
    ## https://github.com/ethereum/beacon-APIs/blob/v2.3.0/types/http.yaml#L101
    code*: int
    message*: string
    failures*: seq[RestIndexedErrorMessageItem]

  RestIndexedErrorMessageItem* = object
    index*: int
    message*: string

  RestValidator* = object
    index*: ValidatorIndex
    balance*: string
    status*: string
    validator*: Validator

  RestBlockHeader* = object
    slot*: Slot
    proposer_index*: ValidatorIndex
    parent_root*: Eth2Digest
    state_root*: Eth2Digest
    body_root*: Eth2Digest

  RestSignedBlockHeader* = object
    message*: RestBlockHeader
    signature*: ValidatorSig

  RestBlockHeaderInfo* = object
    root*: Eth2Digest
    canonical*: bool
    header*: RestSignedBlockHeader

  RestNodePeer* = object
    peer_id*: string
    enr*: string
    last_seen_p2p_address*: string
    state*: string
    direction*: string
    agent*: string # This is not part of specification
    proto*: string # This is not part of specification

  RestNodeVersion* = object
    version*: string

  RestSyncInfo* = object
    head_slot*: Slot
    sync_distance*: uint64
    is_syncing*: bool
    is_optimistic*: Option[bool]

  RestPeerCount* = object
    disconnected*: uint64
    connecting*: uint64
    connected*: uint64
    disconnecting*: uint64

  RestChainHead* = object
    root*: Eth2Digest
    slot*: Slot

  RestMetadata* = object
    seq_number*: string
    syncnets*: string
    attnets*: string

  RestNetworkIdentity* = object
    peer_id*: string
    enr*: string
    p2p_addresses*: seq[string]
    discovery_addresses*: seq[string]
    metadata*: RestMetadata

  RestActivityItem* = object
    index*: ValidatorIndex
    epoch*: Epoch
    active*: bool

  PrepareBeaconProposer* = object
    validator_index*: ValidatorIndex
    fee_recipient*: Eth1Address

  RestPublishedSignedBeaconBlock* = distinct ForkedSignedBeaconBlock

  RestPublishedBeaconBlock* = distinct ForkedBeaconBlock

  RestPublishedBeaconBlockBody* = object
    case kind*: BeaconBlockFork
    of BeaconBlockFork.Phase0:    phase0Body*:    phase0.BeaconBlockBody
    of BeaconBlockFork.Altair:    altairBody*:    altair.BeaconBlockBody
    of BeaconBlockFork.Bellatrix: bellatrixBody*: bellatrix.BeaconBlockBody
    of BeaconBlockFork.Capella:   capellaBody*:   capella.BeaconBlockBody
    of BeaconBlockFork.EIP4844:   eip4844Body*: eip4844.BeaconBlockBody

  RestSpec* = object
    # https://github.com/ethereum/consensus-specs/blob/v1.3.0-alpha.1/presets/mainnet/phase0.yaml
    MAX_COMMITTEES_PER_SLOT*: uint64
    TARGET_COMMITTEE_SIZE*: uint64
    MAX_VALIDATORS_PER_COMMITTEE*: uint64
    SHUFFLE_ROUND_COUNT*: uint64
    HYSTERESIS_QUOTIENT*: uint64
    HYSTERESIS_DOWNWARD_MULTIPLIER*: uint64
    HYSTERESIS_UPWARD_MULTIPLIER*: uint64
    SAFE_SLOTS_TO_UPDATE_JUSTIFIED*: uint64
    MIN_DEPOSIT_AMOUNT*: uint64
    MAX_EFFECTIVE_BALANCE*: uint64
    EFFECTIVE_BALANCE_INCREMENT*: uint64
    MIN_ATTESTATION_INCLUSION_DELAY*: uint64
    SLOTS_PER_EPOCH*: uint64
    MIN_SEED_LOOKAHEAD*: uint64
    MAX_SEED_LOOKAHEAD*: uint64
    EPOCHS_PER_ETH1_VOTING_PERIOD*: uint64
    SLOTS_PER_HISTORICAL_ROOT*: uint64
    MIN_EPOCHS_TO_INACTIVITY_PENALTY*: uint64
    EPOCHS_PER_HISTORICAL_VECTOR*: uint64
    EPOCHS_PER_SLASHINGS_VECTOR*: uint64
    HISTORICAL_ROOTS_LIMIT*: uint64
    VALIDATOR_REGISTRY_LIMIT*: uint64
    BASE_REWARD_FACTOR*: uint64
    WHISTLEBLOWER_REWARD_QUOTIENT*: uint64
    PROPOSER_REWARD_QUOTIENT*: uint64
    INACTIVITY_PENALTY_QUOTIENT*: uint64
    MIN_SLASHING_PENALTY_QUOTIENT*: uint64
    PROPORTIONAL_SLASHING_MULTIPLIER*: uint64
    MAX_PROPOSER_SLASHINGS*: uint64
    MAX_ATTESTER_SLASHINGS*: uint64
    MAX_ATTESTATIONS*: uint64
    MAX_DEPOSITS*: uint64
    MAX_VOLUNTARY_EXITS*: uint64

    # https://github.com/ethereum/consensus-specs/blob/v1.3.0-alpha.1/presets/mainnet/altair.yaml
    INACTIVITY_PENALTY_QUOTIENT_ALTAIR*: uint64
    MIN_SLASHING_PENALTY_QUOTIENT_ALTAIR*: uint64
    PROPORTIONAL_SLASHING_MULTIPLIER_ALTAIR*: uint64
    SYNC_COMMITTEE_SIZE*: uint64
    EPOCHS_PER_SYNC_COMMITTEE_PERIOD*: uint64
    MIN_SYNC_COMMITTEE_PARTICIPANTS*: uint64
    UPDATE_TIMEOUT*: uint64

    # https://github.com/ethereum/consensus-specs/blob/v1.3.0-alpha.1/presets/mainnet/bellatrix.yaml
    INACTIVITY_PENALTY_QUOTIENT_BELLATRIX*: uint64
    MIN_SLASHING_PENALTY_QUOTIENT_BELLATRIX*: uint64
    PROPORTIONAL_SLASHING_MULTIPLIER_BELLATRIX*: uint64
    MAX_BYTES_PER_TRANSACTION*: uint64
    MAX_TRANSACTIONS_PER_PAYLOAD*: uint64
    BYTES_PER_LOGS_BLOOM*: uint64
    MAX_EXTRA_DATA_BYTES*: uint64

    # https://github.com/ethereum/consensus-specs/blob/v1.2.0-rc.1/configs/mainnet.yaml
    PRESET_BASE*: string
    CONFIG_NAME*: string
    TERMINAL_TOTAL_DIFFICULTY*: UInt256
    TERMINAL_BLOCK_HASH*: BlockHash
    TERMINAL_BLOCK_HASH_ACTIVATION_EPOCH*: uint64
    MIN_GENESIS_ACTIVE_VALIDATOR_COUNT*: uint64
    MIN_GENESIS_TIME*: uint64
    GENESIS_FORK_VERSION*: Version
    GENESIS_DELAY*: uint64
    ALTAIR_FORK_VERSION*: Version
    ALTAIR_FORK_EPOCH*: uint64
    BELLATRIX_FORK_VERSION*: Version
    BELLATRIX_FORK_EPOCH*: uint64
    CAPELLA_FORK_VERSION*: Version
    CAPELLA_FORK_EPOCH*: uint64
<<<<<<< HEAD
    EIP4844_FORK_VERSION*: Version
    EIP4844_FORK_EPOCH*: uint64
    SHARDING_FORK_VERSION*: Version
    SHARDING_FORK_EPOCH*: uint64
=======
>>>>>>> 5c16062d
    SECONDS_PER_SLOT*: uint64
    SECONDS_PER_ETH1_BLOCK*: uint64
    MIN_VALIDATOR_WITHDRAWABILITY_DELAY*: uint64
    SHARD_COMMITTEE_PERIOD*: uint64
    ETH1_FOLLOW_DISTANCE*: uint64
    INACTIVITY_SCORE_BIAS*: uint64
    INACTIVITY_SCORE_RECOVERY_RATE*: uint64
    EJECTION_BALANCE*: uint64
    MIN_PER_EPOCH_CHURN_LIMIT*: uint64
    CHURN_LIMIT_QUOTIENT*: uint64
    PROPOSER_SCORE_BOOST*: uint64
    DEPOSIT_CHAIN_ID*: uint64
    DEPOSIT_NETWORK_ID*: uint64
    DEPOSIT_CONTRACT_ADDRESS*: Eth1Address

    # https://github.com/ethereum/consensus-specs/blob/v1.3.0-alpha.1/specs/phase0/beacon-chain.md#constants
    # GENESIS_SLOT
    # GENESIS_EPOCH
    # FAR_FUTURE_EPOCH
    # BASE_REWARDS_PER_EPOCH
    # DEPOSIT_CONTRACT_TREE_DEPTH
    # JUSTIFICATION_BITS_LENGTH
    # ENDIANNESS
    BLS_WITHDRAWAL_PREFIX*: byte
    ETH1_ADDRESS_WITHDRAWAL_PREFIX*: byte
    DOMAIN_BEACON_PROPOSER*: DomainType
    DOMAIN_BEACON_ATTESTER*: DomainType
    DOMAIN_RANDAO*: DomainType
    DOMAIN_DEPOSIT*: DomainType
    DOMAIN_VOLUNTARY_EXIT*: DomainType
    DOMAIN_SELECTION_PROOF*: DomainType
    DOMAIN_AGGREGATE_AND_PROOF*: DomainType

    # https://github.com/ethereum/consensus-specs/blob/v1.3.0-alpha.1/specs/altair/beacon-chain.md#constants
    TIMELY_SOURCE_FLAG_INDEX*: byte
    TIMELY_TARGET_FLAG_INDEX*: byte
    TIMELY_HEAD_FLAG_INDEX*: byte
    TIMELY_SOURCE_WEIGHT*: uint64
    TIMELY_TARGET_WEIGHT*: uint64
    TIMELY_HEAD_WEIGHT*: uint64
    SYNC_REWARD_WEIGHT*: uint64
    PROPOSER_WEIGHT*: uint64
    WEIGHT_DENOMINATOR*: uint64
    DOMAIN_SYNC_COMMITTEE*: DomainType
    DOMAIN_SYNC_COMMITTEE_SELECTION_PROOF*: DomainType
    DOMAIN_CONTRIBUTION_AND_PROOF*: DomainType
    # PARTICIPATION_FLAG_WEIGHTS

    # https://github.com/ethereum/consensus-specs/blob/v1.3.0-alpha.1/specs/phase0/validator.md#constants
    TARGET_AGGREGATORS_PER_COMMITTEE*: uint64
    RANDOM_SUBNETS_PER_VALIDATOR*: uint64
    EPOCHS_PER_RANDOM_SUBNET_SUBSCRIPTION*: uint64
    ATTESTATION_SUBNET_COUNT*: uint64

    # https://github.com/ethereum/consensus-specs/blob/v1.2.0/specs/altair/validator.md#constants
    TARGET_AGGREGATORS_PER_SYNC_SUBCOMMITTEE*: uint64
    SYNC_COMMITTEE_SUBNET_COUNT*: uint64

  # The `RestSpec` is a dynamic dictionary that includes version-specific spec
  # constants. New versions may introduce new constants, and remove old ones.
  # The Nimbus validator client fetches the remote spec to determine whether it
  # is connected to a compatible beacon node. For this purpose, it only needs to
  # verify a small set of relevant spec constants. To avoid rejecting a remote
  # spec that includes all of those relevant spec constants, but that does not
  # include all of the locally known spec constants, a separate type is defined
  # that includes just the spec constants relevant for the validator client.
  # Extra spec constants are silently ignored.
  RestSpecVC* = object
    # /!\ Keep in sync with `validator_client/api.nim` > `checkCompatible`.
    MAX_VALIDATORS_PER_COMMITTEE*: uint64
    SLOTS_PER_EPOCH*: uint64
    SECONDS_PER_SLOT*: uint64
    EPOCHS_PER_ETH1_VOTING_PERIOD*: uint64
    SLOTS_PER_HISTORICAL_ROOT*: uint64
    EPOCHS_PER_HISTORICAL_VECTOR*: uint64
    EPOCHS_PER_SLASHINGS_VECTOR*: uint64
    HISTORICAL_ROOTS_LIMIT*: uint64
    VALIDATOR_REGISTRY_LIMIT*: uint64
    MAX_PROPOSER_SLASHINGS*: uint64
    MAX_ATTESTER_SLASHINGS*: uint64
    MAX_ATTESTATIONS*: uint64
    MAX_DEPOSITS*: uint64
    MAX_VOLUNTARY_EXITS*: uint64
    DOMAIN_BEACON_PROPOSER*: DomainType
    DOMAIN_BEACON_ATTESTER*: DomainType
    DOMAIN_RANDAO*: DomainType
    DOMAIN_DEPOSIT*: DomainType
    DOMAIN_VOLUNTARY_EXIT*: DomainType
    DOMAIN_SELECTION_PROOF*: DomainType
    DOMAIN_AGGREGATE_AND_PROOF*: DomainType

  RestDepositContract* = object
    chain_id*: string
    address*: string

  RestBlockInfo* = object
    slot*: Slot
    blck* {.serializedFieldName: "block".}: Eth2Digest

  RestEpochSyncCommittee* = object
    validators*: seq[ValidatorIndex]
    validator_aggregates*: seq[seq[ValidatorIndex]]

  DataEnclosedObject*[T] = object
    data*: T

  DataMetaEnclosedObject*[T] = object
    data*: T
    meta*: JsonNode

  DataVersionEnclosedObject*[T] = object
    data*: T
    version*: JsonNode

  DataRootEnclosedObject*[T] = object
    dependent_root*: Eth2Digest
    data*: T

  ForkedSignedBlockHeader* = object
    message*: uint32 # message offset
    signature*: ValidatorSig
    slot*: Slot

  Web3SignerKeysResponse* = object
    keys*: seq[ValidatorPubKey]

  Web3SignerStatusResponse* = object
    status*: string

  Web3SignerSignatureResponse* = object
    signature*: ValidatorSig

  Web3SignerErrorResponse* = object
    error*: string

  Web3SignerForkInfo* = object
    fork*: Fork
    genesis_validators_root*: Eth2Digest

  Web3SignerAggregationSlotData* = object
    slot*: Slot

  Web3SignerRandaoRevealData* = object
    epoch*: Epoch

  Web3SignerDepositData* = object
    pubkey*: ValidatorPubKey
    withdrawalCredentials* {.
      serializedFieldName: "withdrawal_credentials".}: Eth2Digest
    genesisForkVersion* {.
      serializedFieldName: "genesis_fork_version".}: Version
    amount*: Gwei

  Web3SignerSyncCommitteeMessageData* = object
    beaconBlockRoot* {.
      serializedFieldName: "beacon_block_root".}: Eth2Digest
    slot*: Slot

  # https://consensys.github.io/web3signer/web3signer-eth2.html#operation/ETH2_SIGN
  Web3SignerValidatorRegistration* = object
    feeRecipient* {.
      serializedFieldName: "fee_recipient".}: string
    gasLimit* {.
      serializedFieldName: "gas_limit".}: uint64
    timestamp*: uint64
    pubkey*: ValidatorPubKey

  Web3SignerRequestKind* {.pure.} = enum
    AggregationSlot, AggregateAndProof, Attestation, Block, BlockV2,
    Deposit, RandaoReveal, VoluntaryExit, SyncCommitteeMessage,
    SyncCommitteeSelectionProof, SyncCommitteeContributionAndProof,
    ValidatorRegistration

  Web3SignerRequest* = object
    signingRoot*: Option[Eth2Digest]
    forkInfo* {.serializedFieldName: "fork_info".}: Option[Web3SignerForkInfo]
    case kind* {.dontSerialize.}: Web3SignerRequestKind
    of Web3SignerRequestKind.AggregationSlot:
      aggregationSlot* {.
        serializedFieldName: "aggregation_slot".}: Web3SignerAggregationSlotData
    of Web3SignerRequestKind.AggregateAndProof:
      aggregateAndProof* {.
        serializedFieldName: "aggregate_and_proof".}: AggregateAndProof
    of Web3SignerRequestKind.Attestation:
      attestation*: AttestationData
    of Web3SignerRequestKind.Block:
      blck* {.
        serializedFieldName: "block".}: phase0.BeaconBlock
    of Web3SignerRequestKind.BlockV2:
      beaconBlock* {.
        serializedFieldName: "beacon_block".}: Web3SignerForkedBeaconBlock
    of Web3SignerRequestKind.Deposit:
      deposit*: Web3SignerDepositData
    of Web3SignerRequestKind.RandaoReveal:
      randaoReveal* {.
        serializedFieldName: "randao_reveal".}: Web3SignerRandaoRevealData
    of Web3SignerRequestKind.VoluntaryExit:
      voluntaryExit* {.
        serializedFieldName: "voluntary_exit".}: VoluntaryExit
    of Web3SignerRequestKind.SyncCommitteeMessage:
      syncCommitteeMessage* {.
        serializedFieldName: "sync_committee_message".}:
          Web3SignerSyncCommitteeMessageData
    of Web3SignerRequestKind.SyncCommitteeSelectionProof:
      syncAggregatorSelectionData* {.
        serializedFieldName: "sync_aggregator_selection_data".}:
          SyncAggregatorSelectionData
    of Web3SignerRequestKind.SyncCommitteeContributionAndProof:
      syncCommitteeContributionAndProof* {.
        serializedFieldName: "contribution_and_proof".}: ContributionAndProof
    of Web3SignerRequestKind.ValidatorRegistration:
      validatorRegistration* {.
        serializedFieldName: "validator_registration".}:
          Web3SignerValidatorRegistration

  GetBlockResponse* = DataEnclosedObject[phase0.SignedBeaconBlock]
  GetStateResponse* = DataEnclosedObject[phase0.BeaconState]
  GetBlockV2Response* = ForkedSignedBeaconBlock
  GetStateV2Response* = ref ForkedHashedBeaconState
  GetPhase0StateSszResponse* = phase0.BeaconState
  GetAltairStateSszResponse* = altair.BeaconState
  GetPhase0BlockSszResponse* = phase0.SignedBeaconBlock
  GetAltairBlockSszResponse* = altair.SignedBeaconBlock

  RestRoot* = object
    root*: Eth2Digest

  # Types based on the OAPI yaml file - used in responses to requests
  GetBeaconHeadResponse* = DataEnclosedObject[Slot]
  GetAggregatedAttestationResponse* = DataEnclosedObject[Attestation]
  GetAttesterDutiesResponse* = DataRootEnclosedObject[seq[RestAttesterDuty]]
  GetBlockAttestationsResponse* = DataEnclosedObject[seq[Attestation]]
  GetBlockHeaderResponse* = DataEnclosedObject[RestBlockHeaderInfo]
  GetBlockHeadersResponse* = DataEnclosedObject[seq[RestBlockHeaderInfo]]
  GetBlockRootResponse* = DataEnclosedObject[RestRoot]
  GetDebugChainHeadsResponse* = DataEnclosedObject[seq[RestChainHead]]
  GetDepositContractResponse* = DataEnclosedObject[RestDepositContract]
  GetEpochCommitteesResponse* = DataEnclosedObject[seq[RestBeaconStatesCommittees]]
  GetForkScheduleResponse* = DataEnclosedObject[seq[Fork]]
  GetGenesisResponse* = DataEnclosedObject[RestGenesis]
  GetHeaderResponse* = DataVersionEnclosedObject[SignedBuilderBid]
  GetNetworkIdentityResponse* = DataEnclosedObject[RestNetworkIdentity]
  GetPeerCountResponse* = DataMetaEnclosedObject[RestPeerCount]
  GetPeerResponse* = DataMetaEnclosedObject[RestNodePeer]
  GetPeersResponse* = DataMetaEnclosedObject[seq[RestNodePeer]]
  GetPoolAttestationsResponse* = DataEnclosedObject[seq[Attestation]]
  GetPoolAttesterSlashingsResponse* = DataEnclosedObject[seq[AttesterSlashing]]
  GetPoolProposerSlashingsResponse* = DataEnclosedObject[seq[ProposerSlashing]]
  GetPoolVoluntaryExitsResponse* = DataEnclosedObject[seq[SignedVoluntaryExit]]
  GetProposerDutiesResponse* = DataRootEnclosedObject[seq[RestProposerDuty]]
  GetSpecResponse* = DataEnclosedObject[RestSpec]
  GetSpecVCResponse* = DataEnclosedObject[RestSpecVC]
  GetStateFinalityCheckpointsResponse* = DataEnclosedObject[RestBeaconStatesFinalityCheckpoints]
  GetStateForkResponse* = DataEnclosedObject[Fork]
  GetStateRootResponse* = DataEnclosedObject[RestRoot]
  GetStateValidatorBalancesResponse* = DataEnclosedObject[seq[RestValidatorBalance]]
  GetStateValidatorResponse* = DataEnclosedObject[RestValidator]
  GetStateValidatorsResponse* = DataEnclosedObject[seq[RestValidator]]
  GetSyncCommitteeDutiesResponse* = DataEnclosedObject[seq[RestSyncCommitteeDuty]]
  GetSyncingStatusResponse* = DataEnclosedObject[RestSyncInfo]
  GetVersionResponse* = DataEnclosedObject[RestNodeVersion]
  GetEpochSyncCommitteesResponse* = DataEnclosedObject[RestEpochSyncCommittee]
  ProduceAttestationDataResponse* = DataEnclosedObject[AttestationData]
  ProduceBlockResponse* = DataEnclosedObject[phase0.BeaconBlock]
  ProduceBlockResponseV2* = ForkedBeaconBlock
  ProduceBlindedBlockResponse* = ForkedBlindedBeaconBlock
  ProduceSyncCommitteeContributionResponse* = DataEnclosedObject[SyncCommitteeContribution]
  SubmitBlindedBlockResponse* = DataEnclosedObject[bellatrix.ExecutionPayload]
  GetValidatorsActivityResponse* = DataEnclosedObject[seq[RestActivityItem]]

func `==`*(a, b: RestValidatorIndex): bool =
  uint64(a) == uint64(b)

func init*(t: typedesc[StateIdent], v: StateIdentType): StateIdent =
  StateIdent(kind: StateQueryKind.Named, value: v)

func init*(t: typedesc[StateIdent], v: Slot): StateIdent =
  StateIdent(kind: StateQueryKind.Slot, slot: v)

func init*(t: typedesc[StateIdent], v: Eth2Digest): StateIdent =
  StateIdent(kind: StateQueryKind.Root, root: v)

func init*(t: typedesc[BlockIdent], v: BlockIdentType): BlockIdent =
  BlockIdent(kind: BlockQueryKind.Named, value: v)

func init*(t: typedesc[BlockIdent], v: Slot): BlockIdent =
  BlockIdent(kind: BlockQueryKind.Slot, slot: v)

func init*(t: typedesc[BlockIdent], v: Eth2Digest): BlockIdent =
  BlockIdent(kind: BlockQueryKind.Root, root: v)

func init*(t: typedesc[ValidatorIdent], v: ValidatorIndex): ValidatorIdent =
  ValidatorIdent(kind: ValidatorQueryKind.Index, index: RestValidatorIndex(v))

func init*(t: typedesc[ValidatorIdent], v: ValidatorPubKey): ValidatorIdent =
  ValidatorIdent(kind: ValidatorQueryKind.Key, key: v)

func init*(t: typedesc[RestBlockInfo],
           v: ForkedTrustedSignedBeaconBlock): RestBlockInfo =
  withBlck(v):
    RestBlockInfo(slot: blck.message.slot, blck: blck.root)

func init*(t: typedesc[RestValidator], index: ValidatorIndex,
           balance: uint64, status: string,
           validator: Validator): RestValidator =
  RestValidator(index: index, balance: Base10.toString(balance),
                status: status, validator: validator)

func init*(t: typedesc[RestValidatorBalance], index: ValidatorIndex,
           balance: uint64): RestValidatorBalance =
  RestValidatorBalance(index: index, balance: Base10.toString(balance))

func init*(t: typedesc[Web3SignerRequest], fork: Fork,
           genesis_validators_root: Eth2Digest, data: Slot,
           signingRoot: Option[Eth2Digest] = none[Eth2Digest]()
          ): Web3SignerRequest =
  Web3SignerRequest(
    kind: Web3SignerRequestKind.AggregationSlot,
    forkInfo: some(Web3SignerForkInfo(
      fork: fork, genesis_validators_root: genesis_validators_root
    )),
    signingRoot: signingRoot,
    aggregationSlot: Web3SignerAggregationSlotData(slot: data)
  )

func init*(t: typedesc[Web3SignerRequest], fork: Fork,
           genesis_validators_root: Eth2Digest, data: AggregateAndProof,
           signingRoot: Option[Eth2Digest] = none[Eth2Digest]()
          ): Web3SignerRequest =
  Web3SignerRequest(
    kind: Web3SignerRequestKind.AggregateAndProof,
    forkInfo: some(Web3SignerForkInfo(
      fork: fork, genesis_validators_root: genesis_validators_root
    )),
    signingRoot: signingRoot,
    aggregateAndProof: data
  )

func init*(t: typedesc[Web3SignerRequest], fork: Fork,
           genesis_validators_root: Eth2Digest, data: AttestationData,
           signingRoot: Option[Eth2Digest] = none[Eth2Digest]()
          ): Web3SignerRequest =
  Web3SignerRequest(
    kind: Web3SignerRequestKind.Attestation,
    forkInfo: some(Web3SignerForkInfo(
      fork: fork, genesis_validators_root: genesis_validators_root
    )),
    signingRoot: signingRoot,
    attestation: data
  )

func init*(t: typedesc[Web3SignerRequest], fork: Fork,
           genesis_validators_root: Eth2Digest, data: phase0.BeaconBlock,
           signingRoot: Option[Eth2Digest] = none[Eth2Digest]()
          ): Web3SignerRequest =
  Web3SignerRequest(
    kind: Web3SignerRequestKind.Block,
    forkInfo: some(Web3SignerForkInfo(
      fork: fork, genesis_validators_root: genesis_validators_root
    )),
    signingRoot: signingRoot,
    blck: data
  )

func init*(t: typedesc[Web3SignerRequest], fork: Fork,
           genesis_validators_root: Eth2Digest, data: Web3SignerForkedBeaconBlock,
           signingRoot: Option[Eth2Digest] = none[Eth2Digest]()
          ): Web3SignerRequest =
  Web3SignerRequest(
    kind: Web3SignerRequestKind.BlockV2,
    forkInfo: some(Web3SignerForkInfo(
      fork: fork, genesis_validators_root: genesis_validators_root
    )),
    signingRoot: signingRoot,
    beaconBlock: data
  )

func init*(t: typedesc[Web3SignerRequest], genesisForkVersion: Version,
           data: DepositMessage,
           signingRoot: Option[Eth2Digest] = none[Eth2Digest]()
          ): Web3SignerRequest =
  Web3SignerRequest(
    kind: Web3SignerRequestKind.Deposit,
    signingRoot: signingRoot,
    deposit: Web3SignerDepositData(
      pubkey: data.pubkey,
      withdrawalCredentials: data.withdrawalCredentials,
      genesisForkVersion: genesisForkVersion,
      amount: data.amount
    )
  )

func init*(t: typedesc[Web3SignerRequest], fork: Fork,
           genesis_validators_root: Eth2Digest, data: Epoch,
           signingRoot: Option[Eth2Digest] = none[Eth2Digest]()
          ): Web3SignerRequest =
  Web3SignerRequest(
    kind: Web3SignerRequestKind.RandaoReveal,
    forkInfo: some(Web3SignerForkInfo(
      fork: fork, genesis_validators_root: genesis_validators_root
    )),
    signingRoot: signingRoot,
    randaoReveal: Web3SignerRandaoRevealData(epoch: data)
  )

func init*(t: typedesc[Web3SignerRequest], fork: Fork,
           genesis_validators_root: Eth2Digest, data: VoluntaryExit,
           signingRoot: Option[Eth2Digest] = none[Eth2Digest]()
          ): Web3SignerRequest =
  Web3SignerRequest(
    kind: Web3SignerRequestKind.VoluntaryExit,
    forkInfo: some(Web3SignerForkInfo(
      fork: fork, genesis_validators_root: genesis_validators_root
    )),
    signingRoot: signingRoot,
    voluntaryExit: data
  )

func init*(t: typedesc[Web3SignerRequest], fork: Fork,
           genesis_validators_root: Eth2Digest, blockRoot: Eth2Digest,
           slot: Slot, signingRoot: Option[Eth2Digest] = none[Eth2Digest]()
          ): Web3SignerRequest =
  Web3SignerRequest(
    kind: Web3SignerRequestKind.SyncCommitteeMessage,
    forkInfo: some(Web3SignerForkInfo(
      fork: fork, genesis_validators_root: genesis_validators_root
    )),
    signingRoot: signingRoot,
    syncCommitteeMessage: Web3SignerSyncCommitteeMessageData(
      beaconBlockRoot: blockRoot, slot: slot
    )
  )

func init*(t: typedesc[Web3SignerRequest], fork: Fork,
           genesis_validators_root: Eth2Digest,
           data: SyncAggregatorSelectionData,
           signingRoot: Option[Eth2Digest] = none[Eth2Digest]()
          ): Web3SignerRequest =
  Web3SignerRequest(
    kind: Web3SignerRequestKind.SyncCommitteeSelectionProof,
    forkInfo: some(Web3SignerForkInfo(
      fork: fork, genesis_validators_root: genesis_validators_root
    )),
    signingRoot: signingRoot,
    syncAggregatorSelectionData: data
  )

func init*(t: typedesc[Web3SignerRequest], fork: Fork,
           genesis_validators_root: Eth2Digest,
           data: ContributionAndProof,
           signingRoot: Option[Eth2Digest] = none[Eth2Digest]()
          ): Web3SignerRequest =
  Web3SignerRequest(
    kind: Web3SignerRequestKind.SyncCommitteeContributionAndProof,
    forkInfo: some(Web3SignerForkInfo(
      fork: fork, genesis_validators_root: genesis_validators_root
    )),
    signingRoot: signingRoot,
    syncCommitteeContributionAndProof: data
  )

from stew/byteutils import to0xHex

func init*(t: typedesc[Web3SignerRequest], fork: Fork,
           genesis_validators_root: Eth2Digest,
           data: ValidatorRegistrationV1,
           signingRoot: Option[Eth2Digest] = none[Eth2Digest]()
          ): Web3SignerRequest =
  Web3SignerRequest(
    kind: Web3SignerRequestKind.ValidatorRegistration,
    forkInfo: some(Web3SignerForkInfo(
      fork: fork, genesis_validators_root: genesis_validators_root
    )),
    signingRoot: signingRoot,
    validatorRegistration: Web3SignerValidatorRegistration(
      feeRecipient: data.fee_recipient.data.to0xHex,
      gasLimit: data.gas_limit,
      timestamp: data.timestamp,
      pubkey: data.pubkey)
  )

func init*(t: typedesc[RestSyncCommitteeMessage],
           slot: Slot,
           beacon_block_root: Eth2Digest,
           validator_index: uint64,
           signature: ValidatorSig): RestSyncCommitteeMessage =
  RestSyncCommitteeMessage(
    slot: slot,
    beacon_block_root: beacon_block_root,
    validator_index: validator_index,
    signature: signature
  )

func init*(t: typedesc[RestSyncCommitteeContribution],
           slot: Slot,
           beacon_block_root: Eth2Digest,
           subcommittee_index: uint64,
           aggregation_bits: SyncCommitteeAggregationBits,
           signature: ValidatorSig): RestSyncCommitteeContribution =
  RestSyncCommitteeContribution(
    slot: slot,
    beacon_block_root: beacon_block_root,
    subcommittee_index: subcommittee_index,
    aggregation_bits: aggregation_bits,
    signature: signature)

func init*(t: typedesc[RestContributionAndProof],
           aggregator_index: uint64,
           selection_proof: ValidatorSig,
           contribution: SyncCommitteeContribution): RestContributionAndProof =
  RestContributionAndProof(
    aggregator_index: aggregator_index,
    selection_proof: selection_proof,
    contribution: RestSyncCommitteeContribution.init(
      contribution.slot,
      contribution.beacon_block_root,
      contribution.subcommittee_index,
      contribution.aggregation_bits,
      contribution.signature
    ))

func init*(t: typedesc[RestSignedContributionAndProof],
           message: ContributionAndProof,
           signature: ValidatorSig): RestSignedContributionAndProof =
  RestSignedContributionAndProof(
    message: RestContributionAndProof.init(
      message.aggregator_index,
      message.selection_proof,
      message.contribution
    ),
    signature: signature)<|MERGE_RESOLUTION|>--- conflicted
+++ resolved
@@ -338,13 +338,8 @@
     BELLATRIX_FORK_EPOCH*: uint64
     CAPELLA_FORK_VERSION*: Version
     CAPELLA_FORK_EPOCH*: uint64
-<<<<<<< HEAD
     EIP4844_FORK_VERSION*: Version
     EIP4844_FORK_EPOCH*: uint64
-    SHARDING_FORK_VERSION*: Version
-    SHARDING_FORK_EPOCH*: uint64
-=======
->>>>>>> 5c16062d
     SECONDS_PER_SLOT*: uint64
     SECONDS_PER_ETH1_BLOCK*: uint64
     MIN_VALIDATOR_WITHDRAWABILITY_DELAY*: uint64
