--- conflicted
+++ resolved
@@ -8,11 +8,7 @@
 [![Discord: Nimbus](https://img.shields.io/badge/discord-nimbus-orange.svg)](https://discord.gg/XRxWahP)
 [![Status: #nimbus-general](https://img.shields.io/badge/status-nimbus--general-orange.svg)](https://join.status.im/nimbus-general)
 
-<<<<<<< HEAD
-Nimbus-eth2 is an extremely efficient Beacon Chain client for participating in the Ethereum Proof of Stake protocol. It performs well on embedded systems, resource-restricted devices -- including Raspberry Pis and mobile devices -- the low resource usage also makes it an excellent choice for running together with an Ethereum client on a server or a desktop where it simply takes up less resources.
-=======
-Nimbus-eth2 is an extremely efficient consensus layer (eth2) client implementation. It performs well on embedded systems and resource-restricted devices -- including Raspberry Pis and mobile devices. It's low resource usage also makes it an excellent choice for running together with an Ethereum client on a server or a desktop (where it simply takes up fewer resources). 
->>>>>>> 756909ad
+Nimbus-eth2 is an extremely efficient consensus layer (eth2) client implementation. It performs well on embedded systems and resource-restricted devices -- including Raspberry Pis and mobile devices. It's low resource usage also makes it an excellent choice for running together with an Ethereum client on a server or a desktop (where it simply takes up fewer resources).
 
 <!-- START doctoc generated TOC please keep comment here to allow auto update -->
 <!-- DON'T EDIT THIS SECTION, INSTEAD RE-RUN doctoc TO UPDATE -->
@@ -41,7 +37,7 @@
 ## Quickly test your tooling against Nimbus
 
  The [Nimbus REST api](https://nimbus.guide/rest-api.html) is now available from:
- 
+
 * http://testing.mainnet.beacon-api.nimbus.team/
 * http://unstable.mainnet.beacon-api.nimbus.team/
 * http://unstable.prater.beacon-api.nimbus.team/
